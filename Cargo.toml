--- conflicted
+++ resolved
@@ -28,11 +28,7 @@
 alinio = "0.2.1"
 crossterm = "0.27.0"
 jargon-args = "0.2.7"
-<<<<<<< HEAD
-kaolinite = "0.9.0"
-=======
 kaolinite = "0.9.5"
->>>>>>> b8998130
 mlua = { version = "0.9.9", features = ["lua54", "vendored"] }
 quick-error = "2.0.1"
 shellexpand = "3.1.0"
