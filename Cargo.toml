--- conflicted
+++ resolved
@@ -26,10 +26,7 @@
 ron = "0.6.2"
 serde = "1.0.117"
 regex = "1.4.1"
-<<<<<<< HEAD
 dirs-next = "2.0.0"
-=======
-directories = "3.0.1"
 
 [package.metadata.rpm]
 package = "ox"
@@ -38,5 +35,4 @@
 buildflags = ["--release"]
 
 [package.metadata.rpm.targets]
-ox = { path = "/usr/bin/ox" }
->>>>>>> bb9184b1
+ox = { path = "/usr/bin/ox" }